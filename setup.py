--- conflicted
+++ resolved
@@ -152,13 +152,8 @@
     license="Apache Software License (Apache 2.0)",
     long_description=readme,
     long_description_content_type="text/markdown",
-<<<<<<< HEAD
     url="https://github.com/kedro-org/kedro",
-    python_requires=">=3.6, <3.9",
-=======
-    url="https://github.com/quantumblacklabs/kedro",
     python_requires=">=3.7, <3.10",
->>>>>>> 7c3717b6
     packages=find_packages(exclude=["docs*", "tests*", "tools*", "features*"]),
     include_package_data=True,
     tests_require=test_requires,
