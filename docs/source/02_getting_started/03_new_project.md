# Create a new project

Once you have [installed Kedro](./02_install.md), you can create a new project by answering a series of questions, or by using settings recorded in a configuration file.

## Create a new project interactively

Create a new project in your current working directory:

```bash
kedro new
```

You will be asked to enter each of the following variables in turn. Once you have entered text for the first option (the project's name), you will be offered a default choice for the other options:

| Option            | Example           | Description                                                                                                                                                          |
| ----------------- | ----------------- | -------------------------------------------------------------------------------------------------------------------------------------------------------------------- |
| `project_name`    | `Getting Started` | A human-readable name for your new project                                                                                                                           |
| `repo_name`       | `getting-started` | Directory that holds your project repository                                                                                                                         |
| `python_package`  | `getting_started` | A name for the Python package name in your project (short, all-lowercase)                                                                                            |
| `include_example` | `Y`/`n`           | Confirms or rejects the inclusion of [example code](../02_getting_started/04_hello_kedro.md). If you enter `Y` , your new project template contains a small example. |

The output lists the directory in which to find the project.

### Initialise a `git` repository

Having created your new project, if you are using `git`, you may want to set up a new repository by calling:

```bash
git init
```

## Create a new project from a configuration file

You can create a new project from a configuration file if you prefer. The file must contain:

-   `project_name`
-   `repo_name`
-   `python_package`
-   `include_example` (Boolean value) option as described [above](../02_getting_started/03_new_project.md#Create-a-new-project-interactively).

The configuration file must also specify an `output_dir` for the path in which to create the project directory. This path can be set to `~` for your home directory, or `.` for the current working directory.

Here is an example `config.yml`, which assumes that a directory named `~/code` already exists:

```yaml
output_dir: ~/code
project_name: Getting Started
repo_name: getting-started
python_package: getting_started
include_example: true
```

<<<<<<< HEAD
`output_dir` can be set to `~` for home directory, or `.` for the current working directory.

## Create a new project using starters

Kedro supports using custom starter templates to create your project via the `--starter` flag. To learn more about this feature, please read the guide to [creating new projects with Kedro Starters](./05_starters.md).

## Working with your new project

### Initialise a `git` repository

Having created a new project, you may want to set up a new `git` repository by calling:

```bash
git init
```

### Amend project-specific dependencies

#### Using `kedro build-reqs`

Once you have created a new project, you can update its dependencies. The generic project template bundles some typical dependencies, in `src/requirements.txt`.

On the first use of your project, if you want to add or remove dependencies, edit `src/requirements.txt`.

Then run the following:
=======
To create the new project:
>>>>>>> 070863cd

```bash
kedro new --config config.yml
```<|MERGE_RESOLUTION|>--- conflicted
+++ resolved
@@ -50,8 +50,13 @@
 include_example: true
 ```
 
-<<<<<<< HEAD
 `output_dir` can be set to `~` for home directory, or `.` for the current working directory.
+
+To create the new project:
+
+```bash
+kedro new --config config.yml
+```
 
 ## Create a new project using starters
 
@@ -61,25 +66,4 @@
 
 ### Initialise a `git` repository
 
-Having created a new project, you may want to set up a new `git` repository by calling:
-
-```bash
-git init
-```
-
-### Amend project-specific dependencies
-
-#### Using `kedro build-reqs`
-
-Once you have created a new project, you can update its dependencies. The generic project template bundles some typical dependencies, in `src/requirements.txt`.
-
-On the first use of your project, if you want to add or remove dependencies, edit `src/requirements.txt`.
-
-Then run the following:
-=======
-To create the new project:
->>>>>>> 070863cd
-
-```bash
-kedro new --config config.yml
-```+Having created a new project, you may want to set up a new `git` repository by calling: