--- conflicted
+++ resolved
@@ -380,23 +380,7 @@
             entry_point_commands.append(entry_point.load())
         except Exception as exc:
             raise KedroCliError(f"Loading {name} commands from {entry_point}") from exc
-<<<<<<< HEAD
     return entry_point_commands
-
-
-def _add_src_to_path(source_dir: Path, project_path: Path) -> None:  # pragma: no cover
-    # for backwards compatibility with ipython & deployment scripts
-    # pylint: disable=import-outside-toplevel
-    from kedro.framework.startup import _add_src_to_path as real_add_src_to_path
-
-    msg = (
-        "kedro.framework.utils._add_src_to_path is deprecated. "
-        "Please import from new location kedro.framework.startup "
-        "or use `bootstrap_project()` instead for setting up "
-        "the Kedro project."
-    )
-    warnings.warn(msg, FutureWarning)
-    real_add_src_to_path(source_dir, project_path)
 
 
 def _config_file_callback(ctx, param, value):  # pylint: disable=unused-argument
@@ -466,7 +450,4 @@
             )
         value = item[1].strip()
         result[key] = _try_convert_to_numeric(value)
-    return result
-=======
-    return entry_point_commands
->>>>>>> dcf01d41
+    return result