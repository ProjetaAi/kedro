# Copyright 2020 QuantumBlack Visual Analytics Limited
#
# Licensed under the Apache License, Version 2.0 (the "License");
# you may not use this file except in compliance with the License.
# You may obtain a copy of the License at
#
#     http://www.apache.org/licenses/LICENSE-2.0
#
# THE SOFTWARE IS PROVIDED "AS IS", WITHOUT WARRANTY OF ANY KIND,
# EXPRESS OR IMPLIED, INCLUDING BUT NOT LIMITED TO THE WARRANTIES
# OF MERCHANTABILITY, FITNESS FOR A PARTICULAR PURPOSE, AND
# NONINFRINGEMENT. IN NO EVENT WILL THE LICENSOR OR OTHER CONTRIBUTORS
# BE LIABLE FOR ANY CLAIM, DAMAGES, OR OTHER LIABILITY, WHETHER IN AN
# ACTION OF CONTRACT, TORT OR OTHERWISE, ARISING FROM, OUT OF, OR IN
# CONNECTION WITH THE SOFTWARE OR THE USE OR OTHER DEALINGS IN THE SOFTWARE.
#
# The QuantumBlack Visual Analytics Limited ("QuantumBlack") name and logo
# (either separately or in combination, "QuantumBlack Trademarks") are
# trademarks of QuantumBlack. The License does not grant you any right or
# license to the QuantumBlack Trademarks. You may not use the QuantumBlack
# Trademarks or any confusingly similar mark as a trademark for your product,
# or use the QuantumBlack Trademarks in any other manner that might cause
# confusion in the marketplace, including but not limited to in advertising,
# on websites, or on software.
#
# See the License for the specific language governing permissions and
# limitations under the License.

"""A collection of helper functions to integrate with Jupyter/IPython
and CLI commands for working with Kedro catalog.
"""
import json
import os
import re
import sys
from collections import Counter
from glob import iglob
from pathlib import Path
from typing import Any, Dict, Iterable, List
from warnings import warn

import click
from click import secho
from jupyter_client.kernelspec import NATIVE_KERNEL_NAME, KernelSpecManager
from traitlets import Unicode

from kedro.framework.cli import load_entry_points
from kedro.framework.cli.cli import _handle_exception
from kedro.framework.cli.utils import (
    KedroCliError,
    _check_module_importable,
    env_option,
    forward_command,
    ipython_message,
    python_call,
)
from kedro.framework.context import get_static_project_data, load_context

JUPYTER_IP_HELP = "IP address of the Jupyter server."
JUPYTER_ALL_KERNELS_HELP = "Display all available Python kernels."
JUPYTER_IDLE_TIMEOUT_HELP = """When a notebook is closed, Jupyter server will
terminate its kernel after so many seconds of inactivity. This does not affect
any open notebooks."""

CONVERT_ALL_HELP = """Extract the nodes from all notebooks in the Kedro project directory,
including sub-folders."""

OVERWRITE_HELP = """If Python file already exists for the equivalent notebook,
overwrite its contents."""


def _load_project_context(**kwargs):
    """Returns project context."""
    try:
        return load_context(Path.cwd(), **kwargs)
    except Exception as err:  # pylint: disable=broad-except
        env = kwargs.get("env")
        _handle_exception(
            f"Unable to load Kedro context with environment `{env}`. "
            f"Make sure it exists in the project configuration.\nError: {err}"
        )


def collect_line_magic():
    """Interface function for collecting line magic functions from plugin entry points.
    """
    return load_entry_points("line_magic")


class SingleKernelSpecManager(KernelSpecManager):
    """A custom KernelSpec manager to be used by Kedro projects.
    It limits the kernels to the default one only,
    to make it less confusing for users, and gives it a sensible name.
    """

    default_kernel_name = Unicode(
        "Kedro", config=True, help="Alternative name for the default kernel"
    )
    whitelist = [NATIVE_KERNEL_NAME]

    def get_kernel_spec(self, kernel_name):
        """
        This function will only be called by Jupyter to get a KernelSpec
        for the default kernel.
        We replace the name by something sensible here.
        """
        kernelspec = super().get_kernel_spec(kernel_name)

        if kernel_name == NATIVE_KERNEL_NAME:
            kernelspec.display_name = self.default_kernel_name

        return kernelspec


def _update_ipython_dir(project_path: Path) -> None:
    os.environ["IPYTHONDIR"] = str(project_path / ".ipython")


@click.group()
def jupyter():
    """Open Jupyter Notebook / Lab with project specific variables loaded, or
    convert notebooks into Kedro code.
    """


@forward_command(jupyter, "notebook", forward_help=True)
@click.option(
    "--ip",
    "ip_address",
    type=str,
    default="127.0.0.1",
    help="IP address of the Jupyter server.",
)
@click.option(
    "--all-kernels", is_flag=True, default=False, help=JUPYTER_ALL_KERNELS_HELP
)
@click.option("--idle-timeout", type=int, default=30, help=JUPYTER_IDLE_TIMEOUT_HELP)
@env_option
def jupyter_notebook(ip_address, all_kernels, env, idle_timeout, args):
    """Open Jupyter Notebook with project specific variables loaded."""
    context = _load_project_context(env=env)
    _check_module_importable("jupyter_core")

    if "-h" not in args and "--help" not in args:
        ipython_message(all_kernels)

    _update_ipython_dir(context.project_path)
    arguments = _build_jupyter_command(
        "notebook",
        ip_address=ip_address,
        all_kernels=all_kernels,
        args=args,
        idle_timeout=idle_timeout,
        project_name=context.project_name,
    )

    python_call_kwargs = _build_jupyter_env(env)
    python_call("jupyter", arguments, **python_call_kwargs)


@forward_command(jupyter, "lab", forward_help=True)
@click.option("--ip", "ip_address", type=str, default="127.0.0.1", help=JUPYTER_IP_HELP)
@click.option(
    "--all-kernels", is_flag=True, default=False, help=JUPYTER_ALL_KERNELS_HELP
)
@click.option("--idle-timeout", type=int, default=30, help=JUPYTER_IDLE_TIMEOUT_HELP)
@env_option
def jupyter_lab(ip_address, all_kernels, env, idle_timeout, args):
    """Open Jupyter Lab with project specific variables loaded."""
    context = _load_project_context(env=env)
    _check_module_importable("jupyter_core")

    if "-h" not in args and "--help" not in args:
        ipython_message(all_kernels)

    _update_ipython_dir(context.project_path)
    arguments = _build_jupyter_command(
        "lab",
        ip_address=ip_address,
        all_kernels=all_kernels,
        args=args,
        idle_timeout=idle_timeout,
        project_name=context.project_name,
    )

    python_call_kwargs = _build_jupyter_env(env)
    python_call("jupyter", arguments, **python_call_kwargs)


@jupyter.command("convert")
@click.option("--all", "all_flag", is_flag=True, help=CONVERT_ALL_HELP)
@click.option("-y", "overwrite_flag", is_flag=True, help=OVERWRITE_HELP)
@click.argument(
    "filepath",
    type=click.Path(exists=True, dir_okay=False, resolve_path=True),
    required=False,
    nargs=-1,
)
@env_option
def convert_notebook(  # pylint: disable=unused-argument,too-many-locals
    all_flag, overwrite_flag, filepath, env
):
    """Convert selected or all notebooks found in a Kedro project
    to Kedro code, by exporting code from the appropriately-tagged cells:
    Cells tagged as `node` will be copied over to a Python file matching
    the name of the notebook, under `<source_dir>/<package_name>/nodes`.
    *Note*: Make sure your notebooks have unique names!
    FILEPATH: Path(s) to exact notebook file(s) to be converted. Both
    relative and absolute paths are accepted.
    Should not be provided if --all flag is already present.
    """
    project_path = Path.cwd()
    static_data = get_static_project_data(project_path)
    source_path = static_data["source_dir"]
    package_name = static_data["package_name"]

    _update_ipython_dir(project_path)

    if not filepath and not all_flag:
        secho(
            "Please specify a notebook filepath "
            "or add '--all' to convert all notebooks."
        )
        sys.exit(1)

    if all_flag:
        # pathlib glob does not ignore hidden directories,
        # whereas Python glob does, which is more useful in
        # ensuring checkpoints will not be included
        pattern = project_path / "**" / "*.ipynb"
        notebooks = sorted(Path(p) for p in iglob(str(pattern), recursive=True))
    else:
        notebooks = [Path(f) for f in filepath]

    counter = Counter(n.stem for n in notebooks)
    non_unique_names = [name for name, counts in counter.items() if counts > 1]
    if non_unique_names:
        names = ", ".join(non_unique_names)
        raise KedroCliError(
            f"Found non-unique notebook names! Please rename the following: {names}"
        )

    output_dir = source_path / package_name / "nodes"
    if not output_dir.is_dir():
        output_dir.mkdir()
        (output_dir / "__init__.py").touch()

    for notebook in notebooks:
        secho(f"Converting notebook '{notebook}'...")
        output_path = output_dir / f"{notebook.stem}.py"

        if output_path.is_file():
            overwrite = overwrite_flag or click.confirm(
                f"Output file {output_path} already exists. Overwrite?", default=False
            )
            if overwrite:
                _export_nodes(notebook, output_path)
        else:
            _export_nodes(notebook, output_path)

    secho("Done!", color="green")


def _build_jupyter_command(  # pylint: disable=too-many-arguments
    base: str,
    ip_address: str,
    all_kernels: bool,
    args: Iterable[str],
    idle_timeout: int,
    project_name: str = "Kedro",
) -> List[str]:
    cmd = [
        base,
        "--ip",
        ip_address,
        f"--MappingKernelManager.cull_idle_timeout={idle_timeout}",
        f"--MappingKernelManager.cull_interval={idle_timeout}",
    ]

    if not all_kernels:
        kernel_name = re.sub(r"[^\w]+", "", project_name).strip() or "Kedro"

        cmd += [
            "--NotebookApp.kernel_spec_manager_class="
            "kedro.framework.cli.jupyter.SingleKernelSpecManager",
            f"--KernelSpecManager.default_kernel_name='{kernel_name}'",
        ]

    return cmd + list(args)


def _build_jupyter_env(kedro_env: str) -> Dict[str, Any]:
    """Build the environment dictionary that gets injected into the subprocess running
    Jupyter. Since the subprocess has access only to the environment variables passed
    in, we need to copy the current environment and add ``KEDRO_ENV``.
    """
    if not kedro_env:
        return {}
    jupyter_env = os.environ.copy()
    jupyter_env["KEDRO_ENV"] = kedro_env
    return {"env": jupyter_env}


def _export_nodes(filepath: Path, output_path: Path) -> None:
    """Copy code from Jupyter cells into nodes in src/<package_name>/nodes/,
    under filename with same name as notebook.

    Args:
        filepath: Path to Jupyter notebook file
        output_path: Path where notebook cells' source code will be exported
    Raises:
        KedroCliError: When provided a filepath that cannot be read as a
            Jupyer notebook and loaded into json format.
    """
    try:
        content = json.loads(filepath.read_text())
<<<<<<< HEAD
    except json.JSONDecodeError as exc:
        raise KedroCliError(
            f"Provided filepath is not a Jupyter notebook: {filepath}"
        ) from exc
=======
    except json.JSONDecodeError as ex:
        raise KedroCliError(
            f"Provided filepath is not a Jupyter notebook: {filepath}"
        ) from ex
>>>>>>> 02235559

    cells = [
        cell
        for cell in content["cells"]
        if cell["cell_type"] == "code" and "node" in cell["metadata"].get("tags", {})
    ]

    if cells:
        output_path.write_text("")
        for cell in cells:
            _append_source_code(cell, output_path)
    else:
        warn(f"Skipping notebook '{filepath}' - no nodes to export.")


def _append_source_code(cell: Dict[str, Any], path: Path) -> None:
    source_code = "".join(cell["source"]).strip() + "\n"
    with path.open(mode="a") as file_:
        file_.write(source_code)<|MERGE_RESOLUTION|>--- conflicted
+++ resolved
@@ -314,18 +314,10 @@
     """
     try:
         content = json.loads(filepath.read_text())
-<<<<<<< HEAD
     except json.JSONDecodeError as exc:
         raise KedroCliError(
             f"Provided filepath is not a Jupyter notebook: {filepath}"
         ) from exc
-=======
-    except json.JSONDecodeError as ex:
-        raise KedroCliError(
-            f"Provided filepath is not a Jupyter notebook: {filepath}"
-        ) from ex
->>>>>>> 02235559
-
     cells = [
         cell
         for cell in content["cells"]
