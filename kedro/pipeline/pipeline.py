"""A ``Pipeline`` is a collection of ``Node`` objects which can be executed as
a Directed Acyclic Graph, sequentially or in parallel. The ``Pipeline`` class
offers quick access to input dependencies,
produced outputs and execution order.
"""
import copy
import json
from collections import Counter, defaultdict
from itertools import chain
from typing import Dict, Iterable, List, Set, Tuple, Union

from toposort import CircularDependencyError as ToposortCircleError
from toposort import toposort

import kedro
from kedro.pipeline.node import Node, _to_list

TRANSCODING_SEPARATOR = "@"


def _transcode_split(element: str) -> Tuple[str, str]:
    """Split the name by the transcoding separator.
    If the transcoding part is missing, empty string will be put in.

    Returns:
        Node input/output name before the transcoding separator, if present.
    Raises:
        ValueError: Raised if more than one transcoding separator
        is present in the name.
    """
    split_name = element.split(TRANSCODING_SEPARATOR)

    if len(split_name) > 2:
        raise ValueError(
            f"Expected maximum 1 transcoding separator, found {len(split_name) - 1} "
            f"instead: '{element}'."
        )
    if len(split_name) == 1:
        split_name.append("")

    return tuple(split_name)  # type: ignore


def _strip_transcoding(element: str) -> str:
    """Strip out the transcoding separator and anything that follows.

    Returns:
        Node input/output name before the transcoding separator, if present.
    Raises:
        ValueError: Raised if more than one transcoding separator
        is present in the name.
    """
    return _transcode_split(element)[0]


class OutputNotUniqueError(Exception):
    """Raised when two or more nodes that are part of the same pipeline
    produce outputs with the same name.
    """

    pass


class ConfirmNotUniqueError(Exception):
    """Raised when two or more nodes that are part of the same pipeline
    attempt to confirm the same dataset.
    """

    pass


class Pipeline:  # pylint: disable=too-many-public-methods
    """A ``Pipeline`` defined as a collection of ``Node`` objects. This class
    treats nodes as part of a graph representation and provides inputs,
    outputs and execution order.
    """

    def __init__(
        self,
        nodes: Iterable[Union[Node, "Pipeline"]],
        *,
        tags: Union[str, Iterable[str]] = None,
    ):
        """Initialise ``Pipeline`` with a list of ``Node`` instances.

        Args:
            nodes: The iterable of nodes the ``Pipeline`` will be made of. If you
                provide pipelines among the list of nodes, those pipelines will
                be expanded and all their nodes will become part of this
                new pipeline.
            tags: Optional set of tags to be applied to all the pipeline nodes.

        Raises:
            ValueError:
                When an empty list of nodes is provided, or when not all
                nodes have unique names.
            CircularDependencyError:
                When visiting all the nodes is not
                possible due to the existence of a circular dependency.
            OutputNotUniqueError:
                When multiple ``Node`` instances produce the same output.
            ConfirmNotUniqueError:
                When multiple ``Node`` instances attempt to confirm the same
                dataset.
        Example:
        ::

            >>> from kedro.pipeline import Pipeline
            >>> from kedro.pipeline import node
            >>>
            >>> # In the following scenario first_ds and second_ds
            >>> # are data sets provided by io. Pipeline will pass these
            >>> # data sets to first_node function and provides the result
            >>> # to the second_node as input.
            >>>
            >>> def first_node(first_ds, second_ds):
            >>>     return dict(third_ds=first_ds+second_ds)
            >>>
            >>> def second_node(third_ds):
            >>>     return third_ds
            >>>
            >>> pipeline = Pipeline([
            >>>     node(first_node, ['first_ds', 'second_ds'], ['third_ds']),
            >>>     node(second_node, dict(third_ds='third_ds'), 'fourth_ds')])
            >>>
            >>> pipeline.describe()
            >>>

        """
        if nodes is None:
            raise ValueError(
                "`nodes` argument of `Pipeline` is None. It must be an "
                "iterable of nodes and/or pipelines instead."
            )
        nodes = list(nodes)  # in case it's a generator
        _validate_duplicate_nodes(nodes)

        nodes = list(
            chain.from_iterable(
                [[n] if isinstance(n, Node) else n.nodes for n in nodes]
            )
        )
        _validate_transcoded_inputs_outputs(nodes)
        _tags = set(_to_list(tags))

        nodes = [n.tag(_tags) for n in nodes]

        self._nodes_by_name = {node.name: node for node in nodes}
        _validate_unique_outputs(nodes)
        _validate_unique_confirms(nodes)

        # input -> nodes with input
        self._nodes_by_input = defaultdict(set)  # type: Dict[str, Set[Node]]
        for node in nodes:
            for input_ in node.inputs:
                self._nodes_by_input[_strip_transcoding(input_)].add(node)

        # output -> node with output
        self._nodes_by_output = {}  # type: Dict[str, Node]
        for node in nodes:
            for output in node.outputs:
                self._nodes_by_output[_strip_transcoding(output)] = node

        self._nodes = nodes
        self._topo_sorted_nodes = _topologically_sorted(self.node_dependencies)

    def __repr__(self):  # pragma: no cover
        """Pipeline ([node1, ..., node10 ...], name='pipeline_name')"""
        max_nodes_to_display = 10

        nodes_reprs = [repr(node) for node in self.nodes[:max_nodes_to_display]]
        if len(self.nodes) > max_nodes_to_display:
            nodes_reprs.append("...")
        sep = ",\n"
        nodes_reprs_str = f"[\n{sep.join(nodes_reprs)}\n]" if nodes_reprs else "[]"
        constructor_repr = f"({nodes_reprs_str})"
        return f"{self.__class__.__name__}{constructor_repr}"

    def __add__(self, other):
        if not isinstance(other, Pipeline):
            return NotImplemented
        return Pipeline(set(self.nodes + other.nodes))

    def __radd__(self, other):
        if isinstance(other, int) and other == 0:
            return self
        return self.__add__(other)

    def __sub__(self, other):
        if not isinstance(other, Pipeline):
            return NotImplemented
        return Pipeline(set(self.nodes) - set(other.nodes))

    def __and__(self, other):
        if not isinstance(other, Pipeline):
            return NotImplemented
        return Pipeline(set(self.nodes) & set(other.nodes))

    def __or__(self, other):
        if not isinstance(other, Pipeline):
            return NotImplemented
        return Pipeline(set(self.nodes + other.nodes))

    def all_inputs(self) -> Set[str]:
        """All inputs for all nodes in the pipeline.

        Returns:
            All node input names as a Set.

        """
        return set.union(set(), *(node.inputs for node in self.nodes))

    def all_outputs(self) -> Set[str]:
        """All outputs of all nodes in the pipeline.

        Returns:
            All node outputs.

        """
        return set.union(set(), *(node.outputs for node in self.nodes))

    def _remove_intermediates(self, datasets: Set[str]) -> Set[str]:
        intermediate = {_strip_transcoding(i) for i in self.all_inputs()} & {
            _strip_transcoding(o) for o in self.all_outputs()
        }
        return {d for d in datasets if _strip_transcoding(d) not in intermediate}

    def inputs(self) -> Set[str]:
        """The names of free inputs that must be provided at runtime so that
        the pipeline is runnable. Does not include intermediate inputs which
        are produced and consumed by the inner pipeline nodes. Resolves
        transcoded names where necessary.

        Returns:
            The set of free input names needed by the pipeline.

        """
        return self._remove_intermediates(self.all_inputs())

    def outputs(self) -> Set[str]:
        """The names of outputs produced when the whole pipeline is run.
        Does not include intermediate outputs that are consumed by
        other pipeline nodes. Resolves transcoded names where necessary.

        Returns:
            The set of final pipeline outputs.

        """
        return self._remove_intermediates(self.all_outputs())

    def data_sets(self) -> Set[str]:
        """The names of all data sets used by the ``Pipeline``,
        including inputs and outputs.

        Returns:
            The set of all pipeline data sets.

        """
        return self.all_outputs() | self.all_inputs()

    def _transcode_compatible_names(self):
        return {_strip_transcoding(ds) for ds in self.data_sets()}

    def describe(self, names_only: bool = True) -> str:
        """Obtain the order of execution and expected free input variables in
        a loggable pre-formatted string. The order of nodes matches the order
        of execution given by the topological sort.

        Args:
            names_only: The flag to describe names_only pipeline with just
                node names.

        Example:
        ::

            >>> pipeline = Pipeline([ ... ])
            >>>
            >>> logger = logging.getLogger(__name__)
            >>>
            >>> logger.info(pipeline.describe())

        After invocation the following will be printed as an info level log
        statement:
        ::

            #### Pipeline execution order ####
            Inputs: C, D

            func1([C]) -> [A]
            func2([D]) -> [B]
            func3([A, D]) -> [E]

            Outputs: B, E
            ##################################

        Returns:
            The pipeline description as a formatted string.

        """

        def set_to_string(set_of_strings):
            """Convert set to a string but return 'None' in case of an empty
            set.
            """
            return ", ".join(sorted(set_of_strings)) if set_of_strings else "None"

        nodes_as_string = "\n".join(
            node.name if names_only else str(node) for node in self.nodes
        )

        str_representation = (
            "#### Pipeline execution order ####\n"
            "Inputs: {0}\n\n"
            "{1}\n\n"
            "Outputs: {2}\n"
            "##################################"
        )

        return str_representation.format(
            set_to_string(self.inputs()), nodes_as_string, set_to_string(self.outputs())
        )

    @property
    def node_dependencies(self) -> Dict[Node, Set[Node]]:
        """All dependencies of nodes where the first Node has a direct dependency on
        the second Node.

        Returns:
            Dictionary where keys are nodes and values are sets made up of
            their parent nodes. Independent nodes have this as empty sets.
        """
        dependencies = {
            node: set() for node in self._nodes
        }  # type: Dict[Node, Set[Node]]
        for parent in self._nodes:
            for output in parent.outputs:
                for child in self._nodes_by_input[_strip_transcoding(output)]:
                    dependencies[child].add(parent)

        return dependencies

    @property
    def nodes(self) -> List[Node]:
        """Return a list of the pipeline nodes in topological order, i.e. if
        node A needs to be run before node B, it will appear earlier in the
        list.

        Returns:
            The list of all pipeline nodes in topological order.

        """
        return list(chain.from_iterable(self._topo_sorted_nodes))

    @property
    def grouped_nodes(self) -> List[Set[Node]]:
        """Return a list of the pipeline nodes in topologically ordered groups,
        i.e. if node A needs to be run before node B, it will appear in an
        earlier group.

        Returns:
            The pipeline nodes in topologically ordered groups.

        """
        return copy.copy(self._topo_sorted_nodes)

    def only_nodes(self, *node_names: str) -> "Pipeline":
        """Create a new ``Pipeline`` which will contain only the specified
        nodes by name.

        Args:
            *node_names: One or more node names. The returned ``Pipeline``
                will only contain these nodes.

        Raises:
            ValueError: When some invalid node name is given.

        Returns:
            A new ``Pipeline``, containing only ``nodes``.

        """
        unregistered_nodes = set(node_names) - set(self._nodes_by_name.keys())
        if unregistered_nodes:
            raise ValueError(
                f"Pipeline does not contain nodes named {list(unregistered_nodes)}."
            )

        nodes = [self._nodes_by_name[name] for name in node_names]
        return Pipeline(nodes)

    def only_nodes_with_namespace(self, node_namespace: str) -> "Pipeline":
        """Creates a new ``Pipeline`` containing only nodes with the specified
        namespace.

        Args:
            node_namespace: One node namespace.

        Raises:
            ValueError: When pipeline contains no nodes with the specified namespace.

        Returns:
            A new ``Pipeline`` containing nodes with the specified namespace.
        """
        nodes = [
            n
            for n in self.nodes
            if n.namespace and n.namespace.startswith(node_namespace)
        ]
        if not nodes:
            raise ValueError(
                f"Pipeline does not contain nodes with namespace `{node_namespace}`"
            )
        return Pipeline(nodes)

    def _get_nodes_with_inputs_transcode_compatible(
        self, datasets: Set[str]
    ) -> Set[Node]:
        """Retrieves nodes that use the given `datasets` as inputs.
        If provided a name, but no format, for a transcoded dataset, it
        includes all nodes that use inputs with that name, otherwise it
        matches to the fully-qualified name only (i.e. name@format).

        Raises:
            ValueError: if any of the given datasets do not exist in the
                ``Pipeline`` object

        Returns:
            Set of ``Nodes`` that use the given datasets as inputs.
        """
        missing = sorted(
            datasets - self.data_sets() - self._transcode_compatible_names()
        )
        if missing:
            raise ValueError(f"Pipeline does not contain data_sets named {missing}")

        relevant_nodes = set()
        for input_ in datasets:
            if _strip_transcoding(input_) == input_:
                relevant_nodes.update(self._nodes_by_input[_strip_transcoding(input_)])
            else:
                for node_ in self._nodes_by_input[_strip_transcoding(input_)]:
                    if input_ in node_.inputs:
                        relevant_nodes.add(node_)
        return relevant_nodes

    def _get_nodes_with_outputs_transcode_compatible(
        self, datasets: Set[str]
    ) -> Set[Node]:
        """Retrieves nodes that output to the given `datasets`.
        If provided a name, but no format, for a transcoded dataset, it
        includes the node that outputs to that name, otherwise it matches
        to the fully-qualified name only (i.e. name@format).

        Raises:
            ValueError: if any of the given datasets do not exist in the
                ``Pipeline`` object

        Returns:
            Set of ``Nodes`` that output to the given datasets.
        """
        missing = sorted(
            datasets - self.data_sets() - self._transcode_compatible_names()
        )
        if missing:
            raise ValueError(f"Pipeline does not contain data_sets named {missing}")

        relevant_nodes = set()
        for output in datasets:
            if _strip_transcoding(output) in self._nodes_by_output:
                node_with_output = self._nodes_by_output[_strip_transcoding(output)]
                if (
                    _strip_transcoding(output) == output
                    or output in node_with_output.outputs
                ):
                    relevant_nodes.add(node_with_output)

        return relevant_nodes

    def only_nodes_with_inputs(self, *inputs: str) -> "Pipeline":
        """Create a new ``Pipeline`` object with the nodes which depend
        directly on the provided inputs.
        If provided a name, but no format, for a transcoded input, it
        includes all the nodes that use inputs with that name, otherwise it
        matches to the fully-qualified name only (i.e. name@format).

        Args:
            *inputs: A list of inputs which should be used as a starting
                point of the new ``Pipeline``.

        Raises:
            ValueError: Raised when any of the given inputs do not exist in the
                ``Pipeline`` object.

        Returns:
            A new ``Pipeline`` object, containing a subset of the
                nodes of the current one such that only nodes depending
                directly on the provided inputs are being copied.

        """
        starting = set(inputs)
        nodes = self._get_nodes_with_inputs_transcode_compatible(starting)

        return Pipeline(nodes)

    def from_inputs(self, *inputs: str) -> "Pipeline":
        """Create a new ``Pipeline`` object with the nodes which depend
        directly or transitively on the provided inputs.
        If provided a name, but no format, for a transcoded input, it
        includes all the nodes that use inputs with that name, otherwise it
        matches to the fully-qualified name only (i.e. name@format).

        Args:
            *inputs: A list of inputs which should be used as a starting point
                of the new ``Pipeline``

        Raises:
            ValueError: Raised when any of the given inputs do not exist in the
                ``Pipeline`` object.

        Returns:
            A new ``Pipeline`` object, containing a subset of the
                nodes of the current one such that only nodes depending
                directly or transitively on the provided inputs are being
                copied.

        """
        starting = set(inputs)
        result = set()  # type: Set[Node]
        next_nodes = self._get_nodes_with_inputs_transcode_compatible(starting)

        while next_nodes:
            result |= next_nodes
            outputs = set(chain.from_iterable(node.outputs for node in next_nodes))
            starting = outputs

            next_nodes = set(
                chain.from_iterable(
                    self._nodes_by_input[_strip_transcoding(input_)]
                    for input_ in starting
                )
            )

        return Pipeline(result)

    def only_nodes_with_outputs(self, *outputs: str) -> "Pipeline":
        """Create a new ``Pipeline`` object with the nodes which are directly
        required to produce the provided outputs.
        If provided a name, but no format, for a transcoded dataset, it
        includes all the nodes that output to that name, otherwise it matches
        to the fully-qualified name only (i.e. name@format).

        Args:
            *outputs: A list of outputs which should be the final outputs
                of the new ``Pipeline``.

        Raises:
            ValueError: Raised when any of the given outputs do not exist in the
                ``Pipeline`` object.

        Returns:
            A new ``Pipeline`` object, containing a subset of the nodes of the
            current one such that only nodes which are directly required to
            produce the provided outputs are being copied.
        """
        starting = set(outputs)
        nodes = self._get_nodes_with_outputs_transcode_compatible(starting)

        return Pipeline(nodes)

    def to_outputs(self, *outputs: str) -> "Pipeline":
        """Create a new ``Pipeline`` object with the nodes which are directly
        or transitively required to produce the provided outputs.
        If provided a name, but no format, for a transcoded dataset, it
        includes all the nodes that output to that name, otherwise it matches
        to the fully-qualified name only (i.e. name@format).

        Args:
            *outputs: A list of outputs which should be the final outputs of
                the new ``Pipeline``.

        Raises:
            ValueError: Raised when any of the given outputs do not exist in the
                ``Pipeline`` object.


        Returns:
            A new ``Pipeline`` object, containing a subset of the nodes of the
            current one such that only nodes which are directly or transitively
            required to produce the provided outputs are being copied.

        """
        starting = set(outputs)
        result = set()  # type: Set[Node]
        next_nodes = self._get_nodes_with_outputs_transcode_compatible(starting)

        while next_nodes:
            result |= next_nodes
            inputs = set(chain.from_iterable(node.inputs for node in next_nodes))
            starting = inputs

            next_nodes = {
                self._nodes_by_output[_strip_transcoding(output)]
                for output in starting
                if _strip_transcoding(output) in self._nodes_by_output
            }

        return Pipeline(result)

    def from_nodes(self, *node_names: str) -> "Pipeline":
        """Create a new ``Pipeline`` object with the nodes which depend
        directly or transitively on the provided nodes.

        Args:
            *node_names: A list of node_names which should be used as a
                starting point of the new ``Pipeline``.
        Raises:
            ValueError: Raised when any of the given names do not exist in the
                ``Pipeline`` object.
        Returns:
            A new ``Pipeline`` object, containing a subset of the nodes of
                the current one such that only nodes depending directly or
                transitively on the provided nodes are being copied.

        """

        res = self.only_nodes(*node_names)
        res += self.from_inputs(*map(_strip_transcoding, res.all_outputs()))
        return res

    def to_nodes(self, *node_names: str) -> "Pipeline":
        """Create a new ``Pipeline`` object with the nodes required directly
        or transitively by the provided nodes.

        Args:
            *node_names: A list of node_names which should be used as an
                end point of the new ``Pipeline``.
        Raises:
            ValueError: Raised when any of the given names do not exist in the
                ``Pipeline`` object.
        Returns:
            A new ``Pipeline`` object, containing a subset of the nodes of the
                current one such that only nodes required directly or
                transitively by the provided nodes are being copied.

        """

        res = self.only_nodes(*node_names)
        res += self.to_outputs(*map(_strip_transcoding, res.all_inputs()))
        return res

    def only_nodes_with_tags(self, *tags: str) -> "Pipeline":
        """Creates a new ``Pipeline`` object with the nodes which contain *any*
        of the provided tags. The resulting ``Pipeline`` is empty if no tags
        are provided.

        Args:
            *tags: A list of node tags which should be used to lookup
                the nodes of the new ``Pipeline``.
        Returns:
            Pipeline: A new ``Pipeline`` object, containing a subset of the
                nodes of the current one such that only nodes containing *any*
                of the tags provided are being copied.
        """
        tags = set(tags)
        nodes = [node for node in self.nodes if tags & node.tags]
        return Pipeline(nodes)

    # pylint: disable=too-many-arguments
    def filter(
        self,
        tags: Iterable[str] = None,
        from_nodes: Iterable[str] = None,
        to_nodes: Iterable[str] = None,
        node_names: Iterable[str] = None,
        from_inputs: Iterable[str] = None,
        to_outputs: Iterable[str] = None,
        node_namespace: str = None,
    ) -> "Pipeline":
        """Creates a new ``Pipeline`` object with the nodes that meet all of the
        specified filtering conditions.

        The new pipeline object is the intersection of pipelines that meet each
        filtering condition. This is distinct from chaining multiple filters together.

        Args:
<<<<<<< HEAD
            *decorators: Decorators to be applied on all node functions in
                the pipeline, always applied from right to left.
=======
            tags: A list of node tags which should be used to lookup
                the nodes of the new ``Pipeline``.
            from_nodes: A list of node names which should be used as a
                starting point of the new ``Pipeline``.
            to_nodes:  A list of node names which should be used as an
                end point of the new ``Pipeline``.
            node_names: A list of node names which should be selected for the
                new ``Pipeline``.
            from_inputs: A list of inputs which should be used as a starting point
                of the new ``Pipeline``
            to_outputs: A list of outputs which should be the final outputs of
                the new ``Pipeline``.
            node_namespace: One node namespace which should be used to select
                nodes in the new ``Pipeline``.
>>>>>>> 7164673b

        Returns:
            A new ``Pipeline`` object with nodes that meet all of the specified
                filtering conditions.

        Raises:
            ValueError: The filtered ``Pipeline`` has no nodes.

        Example:
        ::

            >>> pipeline = Pipeline(
            >>>     [
            >>>         node(func, "A", "B", name="node1"),
            >>>         node(func, "B", "C", name="node2"),
            >>>         node(func, "C", "D", name="node3"),
            >>>     ]
            >>> )
            >>> pipeline.filter(node_names=["node1", "node3"], from_inputs=["A"])
            >>> # Gives a new pipeline object containing node1 and node3.
        """
        # Use [node_namespace] so only_nodes_with_namespace can follow the same
        # *filter_args pattern as the other filtering methods, which all take iterables.
        node_namespace = [node_namespace] if node_namespace else None

        filter_methods = {
            self.only_nodes_with_tags: tags,
            self.from_nodes: from_nodes,
            self.to_nodes: to_nodes,
            self.only_nodes: node_names,
            self.from_inputs: from_inputs,
            self.to_outputs: to_outputs,
            self.only_nodes_with_namespace: node_namespace,
        }

        subset_pipelines = {
            filter_method(*filter_args)  # type: ignore
            for filter_method, filter_args in filter_methods.items()
            if filter_args
        }

        # Intersect all the pipelines subsets. We apply each filter to the original
        # pipeline object (self) rather than incrementally chaining filter methods
        # together. Hence the order of filtering does not affect the outcome, and the
        # resultant pipeline is unambiguously defined.
        # If this were not the case then, for example,
        # pipeline.filter(node_names=["node1", "node3"], from_inputs=["A"])
        # would give different outcomes depending on the order of filter methods:
        # only_nodes and then from_inputs would give node1, while only_nodes and then
        # from_inputs would give node1 and node3.
        filtered_pipeline = Pipeline(self.nodes)
        for subset_pipeline in subset_pipelines:
            filtered_pipeline &= subset_pipeline

        if not filtered_pipeline.nodes:
            raise ValueError(
                "Pipeline contains no nodes after applying all provided filters"
            )
        return filtered_pipeline

    def tag(self, tags: Union[str, Iterable[str]]) -> "Pipeline":
        """Returns a copy of the pipeline, with each node tagged accordingly.

        Args:
            tags: The tags to be added to the nodes.

        Returns:
            New `Pipeline` object.
        """
        nodes = [n.tag(tags) for n in self.nodes]
        return Pipeline(nodes)

    def to_json(self):
        """Return a json representation of the pipeline."""
        transformed = [
            {
                "name": n.name,
                "inputs": list(n.inputs),
                "outputs": list(n.outputs),
                "tags": list(n.tags),
            }
            for n in self.nodes
        ]
        pipeline_versioned = {
            "kedro_version": kedro.__version__,
            "pipeline": transformed,
        }

        return json.dumps(pipeline_versioned)


def _validate_duplicate_nodes(nodes_or_pipes: Iterable[Union[Node, Pipeline]]):
    seen_nodes = set()  # type: Set[str]
    duplicates = defaultdict(set)  # type: Dict[Union[Pipeline, None], Set[str]]

    def _check_node(node_: Node, pipeline_: Pipeline = None):
        name = node_.name
        if name in seen_nodes:
            duplicates[pipeline_].add(name)
        else:
            seen_nodes.add(name)

    for each in nodes_or_pipes:
        if isinstance(each, Node):
            _check_node(each)
        elif isinstance(each, Pipeline):
            for node in each.nodes:
                _check_node(node, pipeline_=each)

    if duplicates:
        duplicates_info = ""

        for pipeline, names in duplicates.items():
            pipe_repr = (
                "Free nodes" if pipeline is None else repr(pipeline).replace("\n", "")
            )
            nodes_repr = "\n".join(f"  - {name}" for name in sorted(names))
            duplicates_info += f"{pipe_repr}:\n{nodes_repr}\n"

        raise ValueError(
            f"Pipeline nodes must have unique names. The following node names "
            f"appear more than once:\n\n{duplicates_info}\nYou can name your "
            f"nodes using the last argument of `node()`."
        )


def _validate_unique_outputs(nodes: List[Node]) -> None:
    outputs = chain.from_iterable(node.outputs for node in nodes)
    outputs = map(_strip_transcoding, outputs)
    duplicates = [key for key, value in Counter(outputs).items() if value > 1]
    if duplicates:
        raise OutputNotUniqueError(
            f"Output(s) {sorted(duplicates)} are returned by more than one nodes. Node "
            f"outputs must be unique."
        )


def _validate_unique_confirms(nodes: List[Node]) -> None:
    confirms = chain.from_iterable(node.confirms for node in nodes)
    confirms = map(_strip_transcoding, confirms)
    duplicates = [key for key, value in Counter(confirms).items() if value > 1]
    if duplicates:
        raise ConfirmNotUniqueError(
            f"{sorted(duplicates)} datasets are confirmed by more than one node. Node "
            f"confirms must be unique."
        )


def _validate_transcoded_inputs_outputs(nodes: List[Node]) -> None:
    """Users should not be allowed to refer to a transcoded dataset both
    with and without the separator.
    """
    all_inputs_outputs = set(
        chain(
            chain.from_iterable(node.inputs for node in nodes),
            chain.from_iterable(node.outputs for node in nodes),
        )
    )

    invalid = set()
    for dataset_name in all_inputs_outputs:
        name = _strip_transcoding(dataset_name)
        if name != dataset_name and name in all_inputs_outputs:
            invalid.add(name)

    if invalid:
        raise ValueError(
            f"The following datasets are used with transcoding, but "
            f"were referenced without the separator: {', '.join(invalid)}.\n"
            f"Please specify a transcoding option or "
            f"rename the datasets."
        )


def _topologically_sorted(node_dependencies) -> List[Set[Node]]:
    """Topologically group and sort (order) nodes such that no node depends on
    a node that appears in the same or a later group.

    Raises:
        CircularDependencyError: When it is not possible to topologically order
            provided nodes.

    Returns:
        The list of node sets in order of execution. First set is nodes that should
        be executed first (no dependencies), second set are nodes that should be
        executed on the second step, etc.
    """

    def _circle_error_message(error_data: Dict[str, str]) -> str:
        """Error messages provided by the toposort library will
        refer to indices that are used as an intermediate step.
        This method can be used to replace that message with
        one that refers to the nodes' string representations.
        """
        circular = [str(node) for node in error_data.keys()]
        return f"Circular dependencies exist among these items: {circular}"

    try:
        return list(toposort(node_dependencies))
    except ToposortCircleError as exc:
        message = _circle_error_message(exc.data)
        raise CircularDependencyError(message) from exc


class CircularDependencyError(Exception):
    """Raised when it is not possible to provide a topological execution
    order for nodes, due to a circular dependency existing in the node
    definition.
    """

    pass<|MERGE_RESOLUTION|>--- conflicted
+++ resolved
@@ -682,10 +682,6 @@
         filtering condition. This is distinct from chaining multiple filters together.
 
         Args:
-<<<<<<< HEAD
-            *decorators: Decorators to be applied on all node functions in
-                the pipeline, always applied from right to left.
-=======
             tags: A list of node tags which should be used to lookup
                 the nodes of the new ``Pipeline``.
             from_nodes: A list of node names which should be used as a
@@ -700,7 +696,6 @@
                 the new ``Pipeline``.
             node_namespace: One node namespace which should be used to select
                 nodes in the new ``Pipeline``.
->>>>>>> 7164673b
 
         Returns:
             A new ``Pipeline`` object with nodes that meet all of the specified
