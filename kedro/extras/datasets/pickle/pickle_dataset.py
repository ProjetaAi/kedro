--- conflicted
+++ resolved
@@ -199,11 +199,7 @@
                 self.BACKENDS[self._backend].dump(data, fs_file, **self._save_args)
             except Exception as exc:
                 raise DataSetError(
-<<<<<<< HEAD
-                    f"{str(data.__class__)} was not serialized due to: {str(exc)}"
-=======
                     f"{data.__class__} was not serialized due to: {exc}"
->>>>>>> 5c46567d
                 ) from exc
 
         self._invalidate_cache()
