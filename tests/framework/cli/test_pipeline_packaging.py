# Copyright 2020 QuantumBlack Visual Analytics Limited
#
# Licensed under the Apache License, Version 2.0 (the "License");
# you may not use this file except in compliance with the License.
# You may obtain a copy of the License at
#
#     http://www.apache.org/licenses/LICENSE-2.0
#
# THE SOFTWARE IS PROVIDED "AS IS", WITHOUT WARRANTY OF ANY KIND,
# EXPRESS OR IMPLIED, INCLUDING BUT NOT LIMITED TO THE WARRANTIES
# OF MERCHANTABILITY, FITNESS FOR A PARTICULAR PURPOSE, AND
# NONINFRINGEMENT. IN NO EVENT WILL THE LICENSOR OR OTHER CONTRIBUTORS
# BE LIABLE FOR ANY CLAIM, DAMAGES, OR OTHER LIABILITY, WHETHER IN AN
# ACTION OF CONTRACT, TORT OR OTHERWISE, ARISING FROM, OUT OF, OR IN
# CONNECTION WITH THE SOFTWARE OR THE USE OR OTHER DEALINGS IN THE SOFTWARE.
#
# The QuantumBlack Visual Analytics Limited ("QuantumBlack") name and logo
# (either separately or in combination, "QuantumBlack Trademarks") are
# trademarks of QuantumBlack. The License does not grant you any right or
# license to the QuantumBlack Trademarks. You may not use the QuantumBlack
# Trademarks or any confusingly similar mark as a trademark for your product,
# or use the QuantumBlack Trademarks in any other manner that might cause
# confusion in the marketplace, including but not limited to in advertising,
# on websites, or on software.
#
# See the License for the specific language governing permissions and
# limitations under the License.
import filecmp
import shutil
from zipfile import ZipFile

import pytest
import yaml
from click import ClickException
from click.testing import CliRunner

from kedro.framework.cli.pipeline import _get_wheel_name
from kedro.framework.context import KedroContext

PIPELINE_NAME = "my_pipeline"

LETTER_ERROR = "It must contain only letters, digits, and/or underscores."
FIRST_CHAR_ERROR = "It must start with a letter or underscore."
TOO_SHORT_ERROR = "It must be at least 2 characters long."

CONF_ROOT = KedroContext.CONF_ROOT


@pytest.fixture(autouse=True)
def mocked_logging(mocker):
    # Disable logging.config.dictConfig in KedroSession._setup_logging as
    # it changes logging.config and affects other unit tests
    return mocker.patch("logging.config.dictConfig")


@pytest.fixture(autouse=True)
def cleanup_pipelines(fake_repo_path, fake_package_path):
    pipes_path = fake_package_path / "pipelines"
    old_pipelines = {p.name for p in pipes_path.iterdir() if p.is_dir()}
    yield

    # remove created pipeline files after the test
    created_pipelines = {
        p.name for p in pipes_path.iterdir() if p.is_dir() and p.name != "__pycache__"
    }
    created_pipelines -= old_pipelines

    for pipeline in created_pipelines:
        shutil.rmtree(str(pipes_path / pipeline))

        confs = fake_repo_path / CONF_ROOT
        for each in confs.rglob(f"*{pipeline}*"):  # clean all pipeline config files
            if each.is_file():
                each.unlink()

        dirs_to_delete = (
            dirpath
            for pattern in ("parameters", "catalog")
            for dirpath in confs.rglob(pattern)
            if dirpath.is_dir() and not any(dirpath.iterdir())
        )
        for dirpath in dirs_to_delete:
            dirpath.rmdir()

        tests = fake_repo_path / "src" / "tests" / "pipelines" / pipeline
        if tests.is_dir():
            shutil.rmtree(str(tests))


@pytest.fixture(autouse=True)
def cleanup_dist(fake_repo_path):
    yield
    dist_dir = fake_repo_path / "src" / "dist"
    if dist_dir.exists():
        shutil.rmtree(str(dist_dir))


@pytest.mark.usefixtures("chdir_to_dummy_project", "patch_log")
class TestPipelinePackageCommand:
    def assert_wheel_contents_correct(
        self, wheel_location, package_name=PIPELINE_NAME, version="0.1"
    ):
        wheel_name = _get_wheel_name(name=package_name, version=version)
        wheel_file = wheel_location / wheel_name
        assert wheel_file.is_file()
        assert len(list((wheel_location).iterdir())) == 1

        wheel_contents = set(ZipFile(str(wheel_file)).namelist())
        expected_files = {
            f"{package_name}/__init__.py",
            f"{package_name}/README.md",
            f"{package_name}/nodes.py",
            f"{package_name}/pipeline.py",
            f"{package_name}/config/parameters/{package_name}.yml",
            "tests/__init__.py",
            "tests/test_pipeline.py",
        }
        assert expected_files <= wheel_contents

    @pytest.mark.parametrize(
        "options,package_name,version,success_message",
        [
            ([], PIPELINE_NAME, "0.1", f"Pipeline `{PIPELINE_NAME}` packaged!"),
            (
                ["--alias", "alternative"],
                "alternative",
                "0.1",
                f"Pipeline `{PIPELINE_NAME}` packaged as `alternative`!",
            ),
            (
                ["--version", "0.3"],
                PIPELINE_NAME,
                "0.3",
                f"Pipeline `{PIPELINE_NAME}` packaged!",
            ),
        ],
    )
    def test_package_pipeline(
        self,
        fake_repo_path,
        fake_project_cli,
        options,
        package_name,
        version,
        success_message,
        fake_metadata,
    ):
        result = CliRunner().invoke(
            fake_project_cli.cli,
            ["pipeline", "create", PIPELINE_NAME],
            obj=fake_metadata,
        )
        assert result.exit_code == 0
        result = CliRunner().invoke(
            fake_project_cli.cli,
            ["pipeline", "package", PIPELINE_NAME] + options,
            obj=fake_metadata,
        )

        assert result.exit_code == 0
        assert success_message in result.output

        wheel_location = fake_repo_path / "src" / "dist"
        assert f"Location: {wheel_location}" in result.output

        self.assert_wheel_contents_correct(
            wheel_location=wheel_location, package_name=package_name, version=version
        )

    @pytest.mark.parametrize("existing_dir", [True, False])
    def test_pipeline_package_to_destination(
        self, fake_project_cli, existing_dir, tmp_path, fake_metadata
    ):
        destination = (tmp_path / "in" / "here").resolve()
        if existing_dir:
            destination.mkdir(parents=True)

        result = CliRunner().invoke(
            fake_project_cli.cli,
            ["pipeline", "create", PIPELINE_NAME],
            obj=fake_metadata,
        )
        assert result.exit_code == 0
        result = CliRunner().invoke(
            fake_project_cli.cli,
            ["pipeline", "package", PIPELINE_NAME, "--destination", str(destination)],
            obj=fake_metadata,
        )

        assert result.exit_code == 0
        success_message = (
            f"Pipeline `{PIPELINE_NAME}` packaged! Location: {destination}"
        )
        assert success_message in result.output

        self.assert_wheel_contents_correct(wheel_location=destination)

    def test_pipeline_package_overwrites_wheel(
        self, fake_project_cli, tmp_path, fake_metadata
    ):
        destination = (tmp_path / "in" / "here").resolve()
        destination.mkdir(parents=True)
        wheel_file = destination / _get_wheel_name(name=PIPELINE_NAME, version="0.1")
        wheel_file.touch()

        result = CliRunner().invoke(
            fake_project_cli.cli,
            ["pipeline", "create", PIPELINE_NAME],
            obj=fake_metadata,
        )
        assert result.exit_code == 0
        result = CliRunner().invoke(
            fake_project_cli.cli,
            ["pipeline", "package", PIPELINE_NAME, "--destination", str(destination)],
            obj=fake_metadata,
        )
        assert result.exit_code == 0

        warning_message = f"Package file {wheel_file} will be overwritten!"
        success_message = (
            f"Pipeline `{PIPELINE_NAME}` packaged! Location: {destination}"
        )
        assert warning_message in result.output
        assert success_message in result.output

        self.assert_wheel_contents_correct(wheel_location=destination)

    @pytest.mark.parametrize(
        "bad_alias,error_message",
        [
            ("bad name", LETTER_ERROR),
            ("bad%name", LETTER_ERROR),
            ("1bad", FIRST_CHAR_ERROR),
            ("a", TOO_SHORT_ERROR),
        ],
    )
    def test_package_pipeline_bad_alias(
        self, fake_project_cli, bad_alias, error_message
    ):
        result = CliRunner().invoke(
            fake_project_cli.cli,
            ["pipeline", "package", PIPELINE_NAME, "--alias", bad_alias],
        )
        assert result.exit_code
        assert error_message in result.output

    def test_package_pipeline_no_config(
        self, fake_repo_path, fake_project_cli, fake_metadata
    ):
        result = CliRunner().invoke(
            fake_project_cli.cli,
            ["pipeline", "create", PIPELINE_NAME, "--skip-config"],
            obj=fake_metadata,
        )
        assert result.exit_code == 0
        result = CliRunner().invoke(
            fake_project_cli.cli,
            ["pipeline", "package", PIPELINE_NAME],
            obj=fake_metadata,
        )

        assert result.exit_code == 0
        assert f"Pipeline `{PIPELINE_NAME}` packaged!" in result.output

        wheel_location = fake_repo_path / "src" / "dist"
        assert f"Location: {wheel_location}" in result.output

        # the wheel contents are slightly different (config shouldn't be included),
        # which is why we can't call self.assert_wheel_contents_correct here
        wheel_file = wheel_location / _get_wheel_name(name=PIPELINE_NAME, version="0.1")
        assert wheel_file.is_file()
        assert len(list((fake_repo_path / "src" / "dist").iterdir())) == 1

        wheel_contents = set(ZipFile(str(wheel_file)).namelist())
        expected_files = {
            f"{PIPELINE_NAME}/__init__.py",
            f"{PIPELINE_NAME}/README.md",
            f"{PIPELINE_NAME}/nodes.py",
            f"{PIPELINE_NAME}/pipeline.py",
            "tests/__init__.py",
            "tests/test_pipeline.py",
        }
        assert expected_files <= wheel_contents
        assert f"{PIPELINE_NAME}/config/parameters.yml" not in wheel_contents

    def test_package_non_existing_pipeline_dir(
        self, fake_package_path, fake_project_cli, fake_metadata
    ):
        result = CliRunner().invoke(
            fake_project_cli.cli,
            ["pipeline", "package", "non_existing"],
            obj=fake_metadata,
        )
        assert result.exit_code == 1
        pipeline_dir = fake_package_path / "pipelines" / "non_existing"
        error_message = f"Error: Directory '{pipeline_dir}' doesn't exist."
        assert error_message in result.output

    def test_package_empty_pipeline_dir(
        self, fake_project_cli, fake_package_path, fake_metadata
    ):
        pipeline_dir = fake_package_path / "pipelines" / "empty_dir"
        pipeline_dir.mkdir()

        result = CliRunner().invoke(
            fake_project_cli.cli,
            ["pipeline", "package", "empty_dir"],
            obj=fake_metadata,
        )
        assert result.exit_code == 1
        error_message = f"Error: '{pipeline_dir}' is an empty directory."
        assert error_message in result.output


@pytest.mark.usefixtures("chdir_to_dummy_project", "patch_log")
class TestPipelinePullCommand:
    def call_pipeline_create(self, fake_kedro_cli, metadata):
        result = CliRunner().invoke(
            fake_kedro_cli, ["pipeline", "create", PIPELINE_NAME], obj=metadata
        )
        assert result.exit_code == 0

    def call_pipeline_package(
        self, fake_kedro_cli, metadata, alias=None, destination=None
    ):
        options = ["--alias", alias] if alias else []
        options += ["--destination", str(destination)] if destination else []
        result = CliRunner().invoke(
            fake_kedro_cli,
            ["pipeline", "package", PIPELINE_NAME, *options],
            obj=metadata,
        )
        assert result.exit_code == 0

    def call_pipeline_delete(self, fake_kedro_cli, metadata):
        result = CliRunner().invoke(
            fake_kedro_cli, ["pipeline", "delete", "-y", PIPELINE_NAME], obj=metadata
        )
        assert result.exit_code == 0

    def assert_package_files_exist(self, source_path):
        assert {f.name for f in source_path.iterdir()} == {
            "__init__.py",
            "nodes.py",
            "pipeline.py",
            "README.md",
        }

    @pytest.mark.parametrize("env", [None, "local"])
    @pytest.mark.parametrize("alias", [None, "alias_path"])
    def test_pull_local_whl(
        self,
        fake_project_cli,
        fake_repo_path,
        fake_package_path,
        env,
        alias,
        fake_metadata,
    ):
        """
        Test for pulling a valid wheel file locally.
        """
        # pylint: disable=too-many-locals
        self.call_pipeline_create(fake_project_cli.cli, fake_metadata)
        self.call_pipeline_package(fake_project_cli.cli, fake_metadata)
        self.call_pipeline_delete(fake_project_cli.cli, fake_metadata)

        source_path = fake_package_path / "pipelines" / PIPELINE_NAME
        config_path = fake_repo_path / CONF_ROOT / "base" / "pipelines" / PIPELINE_NAME
        test_path = fake_repo_path / "src" / "tests" / "pipelines" / PIPELINE_NAME
        # Make sure the files actually deleted before pulling from the wheel file.
        assert not source_path.exists()
        assert not test_path.exists()
        assert not config_path.exists()

        wheel_file = (
            fake_repo_path
            / "src"
            / "dist"
            / _get_wheel_name(name=PIPELINE_NAME, version="0.1")
        )
        assert wheel_file.is_file()

        options = ["-e", env] if env else []
        options += ["--alias", alias] if alias else []
        result = CliRunner().invoke(
            fake_project_cli.cli,
            ["pipeline", "pull", str(wheel_file), *options],
            obj=fake_metadata,
        )
        assert result.exit_code == 0

        pipeline_name = alias or PIPELINE_NAME
        source_dest = fake_package_path / "pipelines" / pipeline_name
        test_dest = fake_repo_path / "src" / "tests" / "pipelines" / pipeline_name
        config_env = env or "base"
        params_config = (
            fake_repo_path
            / CONF_ROOT
            / config_env
            / "parameters"
            / f"{pipeline_name}.yml"
        )

        self.assert_package_files_exist(source_dest)
        assert params_config.is_file()
        actual_test_files = {f.name for f in test_dest.iterdir()}
        extected_test_files = {"__init__.py", "test_pipeline.py"}
        assert actual_test_files == extected_test_files

    @pytest.mark.parametrize("env", [None, "local"])
    @pytest.mark.parametrize("alias", [None, "alias_path"])
    def test_pull_local_whl_compare(
        self,
        fake_project_cli,
        fake_repo_path,
        fake_package_path,
        env,
        alias,
        fake_metadata,
    ):
        """
        Test for pulling a valid wheel file locally, unpack it into another location and
        check that unpacked files are identical to the ones in the original modular pipeline.
        """
        # pylint: disable=too-many-locals
        pipeline_name = "another_pipeline"
        self.call_pipeline_create(fake_project_cli.cli, fake_metadata)
        self.call_pipeline_package(fake_project_cli.cli, fake_metadata, pipeline_name)

        source_path = fake_package_path / "pipelines" / PIPELINE_NAME
        test_path = fake_repo_path / "src" / "tests" / "pipelines" / PIPELINE_NAME
        source_params_config = (
            fake_repo_path / CONF_ROOT / "base" / "parameters" / f"{PIPELINE_NAME}.yml"
        )

        wheel_file = (
            fake_repo_path
            / "src"
            / "dist"
            / _get_wheel_name(name=pipeline_name, version="0.1")
        )
        assert wheel_file.is_file()

        options = ["-e", env] if env else []
        options += ["--alias", alias] if alias else []
        result = CliRunner().invoke(
            fake_project_cli.cli,
            ["pipeline", "pull", str(wheel_file), *options],
            obj=fake_metadata,
        )
        assert result.exit_code == 0

        pipeline_name = alias or pipeline_name
        source_dest = fake_package_path / "pipelines" / pipeline_name
        test_dest = fake_repo_path / "src" / "tests" / "pipelines" / pipeline_name
        config_env = env or "base"
        dest_params_config = (
            fake_repo_path
            / CONF_ROOT
            / config_env
            / "parameters"
            / f"{pipeline_name}.yml"
        )

        assert not filecmp.dircmp(source_path, source_dest).diff_files
        assert not filecmp.dircmp(test_path, test_dest).diff_files
        assert source_params_config.read_bytes() == dest_params_config.read_bytes()

<<<<<<< HEAD
    def test_pull_whl_fs_args(self, fake_kedro_cli, dummy_project, mocker, tmp_path):
        """
        Test for pulling a wheel file with custom fs_args specified.
        """
        self.call_pipeline_create(fake_kedro_cli)
        self.call_pipeline_package(fake_kedro_cli)
        self.call_pipeline_delete(fake_kedro_cli)

        fs_args_config = tmp_path / "fs_args_config.yml"
        with fs_args_config.open(mode="w") as f:
            yaml.dump({"fs_arg_1": 1, "fs_arg_2": {"fs_arg_2_nested_1": 2}}, f)
        mocked_filesystem = mocker.patch("fsspec.filesystem")

        wheel_file = (
            dummy_project
            / "src"
            / "dist"
            / _get_wheel_name(name=PIPELINE_NAME, version="0.1")
        )

        options = ["--fs-args", str(fs_args_config)]
        CliRunner().invoke(
            fake_kedro_cli.cli, ["pipeline", "pull", str(wheel_file), *options]
        )

        mocked_filesystem.assert_called_once_with(
            "file", fs_arg_1=1, fs_arg_2=dict(fs_arg_2_nested_1=2)
        )

    def test_pull_two_dist_info(self, fake_kedro_cli, dummy_project, mocker, tmp_path):
=======
    def test_pull_two_dist_info(
        self, fake_project_cli, fake_repo_path, mocker, tmp_path, fake_metadata
    ):
>>>>>>> 9402ff85
        """
        Test for pulling a wheel file with more than one dist-info directory.
        """
        self.call_pipeline_create(fake_project_cli.cli, fake_metadata)
        self.call_pipeline_package(fake_project_cli.cli, fake_metadata)
        wheel_file = (
            fake_repo_path
            / "src"
            / "dist"
            / _get_wheel_name(name=PIPELINE_NAME, version="0.1")
        )
        assert wheel_file.is_file()

        (tmp_path / "dummy.dist-info").mkdir()

        mocker.patch(
            "kedro.framework.cli.pipeline.tempfile.TemporaryDirectory",
            return_value=tmp_path,
        )
        result = CliRunner().invoke(
            fake_project_cli.cli,
            ["pipeline", "pull", str(wheel_file)],
            obj=fake_metadata,
        )
        assert result.exit_code
        assert "Error: More than 1 or no dist-info files found" in result.output

    @pytest.mark.parametrize("env", [None, "local"])
    @pytest.mark.parametrize("alias", [None, "alias_path"])
    def test_pull_tests_missing(
        self,
        fake_project_cli,
        fake_repo_path,
        fake_package_path,
        env,
        alias,
        fake_metadata,
    ):
        """
        Test for pulling a valid wheel file locally, but `tests` directory is missing
        from the wheel file.
        """
        # pylint: disable=too-many-locals
        self.call_pipeline_create(fake_project_cli.cli, fake_metadata)
        test_path = fake_repo_path / "src" / "tests" / "pipelines" / PIPELINE_NAME
        shutil.rmtree(test_path)
        assert not test_path.exists()
        self.call_pipeline_package(fake_project_cli.cli, fake_metadata)
        self.call_pipeline_delete(fake_project_cli.cli, fake_metadata)

        source_path = fake_package_path / "pipelines" / PIPELINE_NAME
        source_params_config = (
            fake_repo_path / CONF_ROOT / "base" / "parameters" / f"{PIPELINE_NAME}.yml"
        )
        # Make sure the files actually deleted before pulling from the wheel file.
        assert not source_path.exists()
        assert not source_params_config.exists()

        wheel_file = (
            fake_repo_path
            / "src"
            / "dist"
            / _get_wheel_name(name=PIPELINE_NAME, version="0.1")
        )
        assert wheel_file.is_file()

        options = ["-e", env] if env else []
        options += ["--alias", alias] if alias else []
        result = CliRunner().invoke(
            fake_project_cli.cli,
            ["pipeline", "pull", str(wheel_file), *options],
            obj=fake_metadata,
        )
        assert result.exit_code == 0

        pipeline_name = alias or PIPELINE_NAME
        source_dest = fake_package_path / "pipelines" / pipeline_name
        test_dest = fake_repo_path / "src" / "tests" / "pipelines" / pipeline_name
        config_env = env or "base"
        params_config = (
            fake_repo_path
            / CONF_ROOT
            / config_env
            / "parameters"
            / f"{pipeline_name}.yml"
        )

        self.assert_package_files_exist(source_dest)
        assert params_config.is_file()
        assert not test_dest.exists()

    @pytest.mark.parametrize("env", [None, "local"])
    @pytest.mark.parametrize("alias", [None, "alias_path"])
    def test_pull_config_missing(
        self,
        fake_project_cli,
        fake_repo_path,
        fake_package_path,
        env,
        alias,
        fake_metadata,
    ):
        """
        Test for pulling a valid wheel file locally, but `config` directory is missing
        from the wheel file.
        """
        # pylint: disable=too-many-locals
        self.call_pipeline_create(fake_project_cli.cli, fake_metadata)
        source_params_config = (
            fake_repo_path / CONF_ROOT / "base" / "parameters" / f"{PIPELINE_NAME}.yml"
        )
        source_params_config.unlink()
        self.call_pipeline_package(fake_project_cli.cli, fake_metadata)
        self.call_pipeline_delete(fake_project_cli.cli, fake_metadata)

        source_path = fake_package_path / "pipelines" / PIPELINE_NAME
        test_path = fake_repo_path / "src" / "tests" / "pipelines" / PIPELINE_NAME
        # Make sure the files actually deleted before pulling from the wheel file.
        assert not source_path.exists()
        assert not test_path.exists()

        wheel_file = (
            fake_repo_path
            / "src"
            / "dist"
            / _get_wheel_name(name=PIPELINE_NAME, version="0.1")
        )
        assert wheel_file.is_file()

        options = ["-e", env] if env else []
        options += ["--alias", alias] if alias else []
        result = CliRunner().invoke(
            fake_project_cli.cli,
            ["pipeline", "pull", str(wheel_file), *options],
            obj=fake_metadata,
        )
        assert result.exit_code == 0

        pipeline_name = alias or PIPELINE_NAME
        source_dest = fake_package_path / "pipelines" / pipeline_name
        test_dest = fake_repo_path / "src" / "tests" / "pipelines" / pipeline_name
        config_env = env or "base"
        dest_params_config = (
            fake_repo_path
            / CONF_ROOT
            / config_env
            / "parameters"
            / f"{pipeline_name}.yml"
        )

        self.assert_package_files_exist(source_dest)
        assert not dest_params_config.exists()
        actual_test_files = {f.name for f in test_dest.iterdir()}
        expected_test_files = {"__init__.py", "test_pipeline.py"}
        assert actual_test_files == expected_test_files

    @pytest.mark.parametrize("env", [None, "local"])
    @pytest.mark.parametrize("alias", [None, "alias_path"])
    def test_pull_from_pypi(
        self,
        fake_project_cli,
        fake_repo_path,
        mocker,
        tmp_path,
        fake_package_path,
        env,
        alias,
        fake_metadata,
    ):
        """
        Test for pulling a valid wheel file from pypi.
        """
        # pylint: disable=too-many-locals
        self.call_pipeline_create(fake_project_cli.cli, fake_metadata)
        # We mock the `pip download` call, and manually create a package wheel file
        # to simulate the pypi scenario instead
        self.call_pipeline_package(
            fake_project_cli.cli, fake_metadata, destination=tmp_path
        )
        wheel_file = tmp_path / _get_wheel_name(name=PIPELINE_NAME, version="0.1")
        assert wheel_file.is_file()
        self.call_pipeline_delete(fake_project_cli.cli, fake_metadata)

        source_path = fake_package_path / "pipelines" / PIPELINE_NAME
        test_path = fake_repo_path / "src" / "tests" / "pipelines" / PIPELINE_NAME
        source_params_config = (
            fake_repo_path / CONF_ROOT / "base" / "parameters" / f"{PIPELINE_NAME}.yml"
        )
        # Make sure the files actually deleted before pulling from pypi.
        assert not source_path.exists()
        assert not test_path.exists()
        assert not source_params_config.exists()

        python_call_mock = mocker.patch("kedro.framework.cli.pipeline.python_call")
        mocker.patch(
            "kedro.framework.cli.pipeline.tempfile.TemporaryDirectory",
            return_value=tmp_path,
        )

        options = ["-e", env] if env else []
        options += ["--alias", alias] if alias else []
        result = CliRunner().invoke(
            fake_project_cli.cli,
            ["pipeline", "pull", PIPELINE_NAME, *options],
            obj=fake_metadata,
        )
        assert result.exit_code == 0

        python_call_mock.assert_called_once_with(
            "pip", ["download", "--no-deps", "--dest", str(tmp_path), PIPELINE_NAME],
        )

        pipeline_name = alias or PIPELINE_NAME
        source_dest = fake_package_path / "pipelines" / pipeline_name
        test_dest = fake_repo_path / "src" / "tests" / "pipelines" / pipeline_name
        config_env = env or "base"
        dest_params_config = (
            fake_repo_path
            / CONF_ROOT
            / config_env
            / "parameters"
            / f"{pipeline_name}.yml"
        )

        self.assert_package_files_exist(source_dest)
        assert dest_params_config.is_file()
        actual_test_files = {f.name for f in test_dest.iterdir()}
        expected_test_files = {"__init__.py", "test_pipeline.py"}
        assert actual_test_files == expected_test_files

    def test_invalid_pull_from_pypi(
        self, fake_project_cli, mocker, tmp_path, fake_metadata
    ):
        """
        Test for pulling package from pypi, and it cannot be found.
        """

        pypi_error_message = (
            "ERROR: Could not find a version that satisfies the requirement"
        )
        python_call_mock = mocker.patch(
            "kedro.framework.cli.pipeline.python_call",
            side_effect=ClickException(pypi_error_message),
        )
        mocker.patch(
            "kedro.framework.cli.pipeline.tempfile.TemporaryDirectory",
            return_value=tmp_path,
        )

        invalid_pypi_name = "non_existent"
        result = CliRunner().invoke(
            fake_project_cli.cli,
            ["pipeline", "pull", invalid_pypi_name],
            obj=fake_metadata,
        )
        assert result.exit_code

        python_call_mock.assert_called_once_with(
            "pip", ["download", "--no-deps", "--dest", str(tmp_path), invalid_pypi_name]
        )

        assert pypi_error_message in result.stdout

    def test_pull_from_pypi_more_than_one_wheel_file(
        self, fake_project_cli, mocker, tmp_path, fake_metadata
    ):
        """
        Test for pulling a wheel file with `pip download`, but there are more than one wheel
        file to unzip.
        """
        # We mock the `pip download` call, and manually create a package wheel file
        # to simulate the pypi scenario instead
        self.call_pipeline_create(fake_project_cli.cli, fake_metadata)
        self.call_pipeline_package(
            fake_project_cli.cli, fake_metadata, destination=tmp_path
        )
        self.call_pipeline_package(
            fake_project_cli.cli, fake_metadata, alias="another", destination=tmp_path
        )
        mocker.patch("kedro.framework.cli.pipeline.python_call")
        mocker.patch(
            "kedro.framework.cli.pipeline.tempfile.TemporaryDirectory",
            return_value=tmp_path,
        )
        result = CliRunner().invoke(
            fake_project_cli.cli, ["pipeline", "pull", PIPELINE_NAME], obj=fake_metadata
        )

        assert result.exit_code
        assert "Error: More than 1 or no wheel files found:" in result.output<|MERGE_RESOLUTION|>--- conflicted
+++ resolved
@@ -467,14 +467,20 @@
         assert not filecmp.dircmp(test_path, test_dest).diff_files
         assert source_params_config.read_bytes() == dest_params_config.read_bytes()
 
-<<<<<<< HEAD
-    def test_pull_whl_fs_args(self, fake_kedro_cli, dummy_project, mocker, tmp_path):
+    def test_pull_whl_fs_args(
+        self,
+        fake_project_cli,
+        fake_repo_path,
+        mocker,
+        tmp_path,
+        fake_metadata
+    ):
         """
         Test for pulling a wheel file with custom fs_args specified.
         """
-        self.call_pipeline_create(fake_kedro_cli)
-        self.call_pipeline_package(fake_kedro_cli)
-        self.call_pipeline_delete(fake_kedro_cli)
+        self.call_pipeline_create(fake_project_cli.cli, fake_metadata)
+        self.call_pipeline_package(fake_project_cli.cli, fake_metadata)
+        self.call_pipeline_delete(fake_project_cli.cli, fake_metadata)
 
         fs_args_config = tmp_path / "fs_args_config.yml"
         with fs_args_config.open(mode="w") as f:
@@ -482,7 +488,7 @@
         mocked_filesystem = mocker.patch("fsspec.filesystem")
 
         wheel_file = (
-            dummy_project
+            fake_repo_path
             / "src"
             / "dist"
             / _get_wheel_name(name=PIPELINE_NAME, version="0.1")
@@ -490,19 +496,16 @@
 
         options = ["--fs-args", str(fs_args_config)]
         CliRunner().invoke(
-            fake_kedro_cli.cli, ["pipeline", "pull", str(wheel_file), *options]
+            fake_project_cli.cli, ["pipeline", "pull", str(wheel_file), *options]
         )
 
         mocked_filesystem.assert_called_once_with(
             "file", fs_arg_1=1, fs_arg_2=dict(fs_arg_2_nested_1=2)
         )
 
-    def test_pull_two_dist_info(self, fake_kedro_cli, dummy_project, mocker, tmp_path):
-=======
     def test_pull_two_dist_info(
         self, fake_project_cli, fake_repo_path, mocker, tmp_path, fake_metadata
     ):
->>>>>>> 9402ff85
         """
         Test for pulling a wheel file with more than one dist-info directory.
         """
